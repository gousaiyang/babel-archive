--- conflicted
+++ resolved
@@ -18,13 +18,8 @@
 # -- Project information -----------------------------------------------------
 
 project = 'bpc-utils'
-<<<<<<< HEAD
-copyright = '2020, Python Backport Compiler Project'
+copyright = '2020, Python Backport Compiler Project'  # pylint: disable=redefined-builtin
 author = 'Python Backport Compiler Project'
-=======
-copyright = '2020, Saiyang Gou, Jarry Shaw'  # pylint: disable=redefined-builtin
-author = 'Saiyang Gou, Jarry Shaw'
->>>>>>> 32186462
 
 # The full version, including alpha/beta/rc tags
 release = '0.5.0'
